--- conflicted
+++ resolved
@@ -118,312 +118,7 @@
 after_script:
   - *cleanup_custom_toolchain
 
-<<<<<<< HEAD
-build_template_app:
-  stage: build
-  image: $CI_DOCKER_REGISTRY/esp32-ci-env$BOT_DOCKER_IMAGE_TAG
-  tags:
-    - build
-  variables:
-    BATCH_BUILD: "1"
-  only:
-    variables:
-      - $BOT_TRIGGER_WITH_LABEL == null
-      - $BOT_LABEL_BUILD
-      - $BOT_LABEL_REGULAR_TEST
-  script:
-    # Set the variable for 'esp-idf-template' testing
-    - ESP_IDF_TEMPLATE_GIT=${ESP_IDF_TEMPLATE_GIT:-"https://github.com/espressif/esp-idf-template.git"}
-    - git clone ${ESP_IDF_TEMPLATE_GIT}
-    - cd esp-idf-template
-    # Try to use the same branch name for esp-idf-template that we're
-    # using on esp-idf. If it doesn't exist then just stick to the default
-    # branch
-    - python $CHECKOUT_REF_SCRIPT esp-idf-template
-    - make defconfig
-    # Test debug build (default)
-    - make all V=1
-    # Now test release build
-    - make clean
-    - sed -i.bak -e's/CONFIG_OPTIMIZATION_LEVEL_DEBUG\=y/CONFIG_OPTIMIZATION_LEVEL_RELEASE=y/' sdkconfig
-    - make all V=1
-    # Check if there are any stray printf/ets_printf references in WiFi libs
-    - cd ../components/esp_wifi/lib_esp32
-    - test $(xtensa-esp32-elf-nm *.a | grep -w printf | wc -l) -eq 0
-    - test $(xtensa-esp32-elf-nm *.a | grep -w ets_printf | wc -l) -eq 0
-
-
-.build_template: &build_template
-  stage: build
-  image: $CI_DOCKER_REGISTRY/esp32-ci-env$BOT_DOCKER_IMAGE_TAG
-  tags:
-    - build
-  variables:
-    BATCH_BUILD: "1"
-    V: "0"
-
-.build_ssc_template: &build_ssc_template
-  <<: *build_template
-  artifacts:
-    paths:
-      - SSC/ssc_bin
-    expire_in: 1 week
-  variables:
-    SSC_CONFIG_FOLDER: "$CI_PROJECT_DIR/SSC/configs/ESP32_IDF"
-  only:
-    variables:
-      - $BOT_TRIGGER_WITH_LABEL == null
-      - $BOT_LABEL_BUILD
-      - $BOT_LABEL_INTEGRATION_TEST
-      - $BOT_LABEL_REGULAR_TEST
-  script:
-    - git clone $SSC_REPOSITORY
-    - cd SSC
-    - python $CHECKOUT_REF_SCRIPT SSC
-    - MAKEFLAGS= ./ci_build_ssc.sh "${CI_JOB_NAME}" "${IDF_PATH}/.gitlab-ci.yml"
-
-# don't forget to add to dependency to test_template when adding new build_ssc jobs
-build_ssc_00:
-  <<: *build_ssc_template
-
-build_ssc_01:
-  <<: *build_ssc_template
-
-build_ssc_02:
-  <<: *build_ssc_template
-
-# If you want to add new build ssc jobs, please add it into dependencies of `assign_test` and `.test_template`
-
-
-.build_esp_idf_unit_test_template: &build_esp_idf_unit_test_template
-  <<: *build_template
-  artifacts:
-    paths:
-      - tools/unit-test-app/output
-      - components/idf_test/unit_test/TestCaseAll.yml
-    expire_in: 2 days
-  only:
-    variables:
-      - $BOT_TRIGGER_WITH_LABEL == null
-      - $BOT_LABEL_BUILD
-      - $BOT_LABEL_UNIT_TEST
-      - $BOT_LABEL_REGULAR_TEST
-
-build_esp_idf_tests_make:
-  <<: *build_esp_idf_unit_test_template
-  script:
-    - export EXTRA_CFLAGS=${PEDANTIC_CFLAGS}
-    - export EXTRA_CXXFLAGS=${EXTRA_CFLAGS}
-    - cd $CI_PROJECT_DIR/tools/unit-test-app
-    - MAKEFLAGS= make help # make sure kconfig tools are built in single process
-    - make ut-clean-all-configs
-    - make ut-build-all-configs
-    - python tools/UnitTestParser.py
-    # Check if the tests demand Make built binaries. If not, delete them
-    - if [ "$UNIT_TEST_BUILD_SYSTEM" == "make" ]; then exit 0; fi
-    - rm -rf builds output sdkconfig
-    - rm $CI_PROJECT_DIR/components/idf_test/unit_test/TestCaseAll.yml
-
-build_esp_idf_tests_cmake:
-  <<: *build_esp_idf_unit_test_template
-  script:
-    - export PATH="$IDF_PATH/tools:$PATH"
-    - export EXTRA_CFLAGS=${PEDANTIC_CFLAGS}
-    - export EXTRA_CXXFLAGS=${EXTRA_CFLAGS}
-    - cd $CI_PROJECT_DIR/tools/unit-test-app
-    - idf.py ut-clean-all-configs
-    - idf.py ut-build-all-configs
-    - python tools/UnitTestParser.py
-    # Check if the tests demand CMake built binaries. If not, delete them
-    - if [ "$UNIT_TEST_BUILD_SYSTEM" == "cmake" ]; then exit 0; fi
-    - rm -rf builds output sdkconfig
-    - rm $CI_PROJECT_DIR/components/idf_test/unit_test/TestCaseAll.yml
-
-.build_examples_make_template: &build_examples_make_template
-  <<: *build_template
-  # This is a workaround for a rarely encountered issue with building examples in CI.
-  # Probably related to building of Kconfig in 'make clean' stage
-  retry: 1
-  artifacts:
-    when: always
-    paths:
-      - build_examples/*/*/*/build/*.bin
-      - build_examples/*/*/*/sdkconfig
-      - build_examples/*/*/*/build/*.elf
-      - build_examples/*/*/*/build/*.map
-      - build_examples/*/*/*/build/download.config
-      - build_examples/*/*/*/build/bootloader/*.bin
-      - $LOG_PATH
-    expire_in: 2 days
-  variables:
-    LOG_PATH: "$CI_PROJECT_DIR/log_examples_make"
-  only:
-    variables:
-      - $BOT_TRIGGER_WITH_LABEL == null
-      - $BOT_LABEL_BUILD
-      - $BOT_LABEL_EXAMPLE_TEST
-      - $BOT_LABEL_REGULAR_TEST
-      - $BOT_LABEL_WEEKEND_TEST
-  script:
-    # it's not possible to build 100% out-of-tree and have the "artifacts"
-    # mechanism work, but this is the next best thing
-    - rm -rf build_examples
-    - mkdir build_examples
-    - cd build_examples
-    # build some of examples
-    - mkdir -p ${LOG_PATH}
-    - ${IDF_PATH}/tools/ci/build_examples.sh "${CI_JOB_NAME}"
-
-# same as above, but for CMake
-.build_examples_cmake_template: &build_examples_cmake_template
-  <<: *build_template
-  artifacts:
-    when: always
-    paths:
-      - build_examples_cmake/*/*/*/*/build/*.bin
-      - build_examples_cmake/*/*/*/*/sdkconfig
-      - build_examples_cmake/*/*/*/*/build/*.elf
-      - build_examples_cmake/*/*/*/*/build/*.map
-      - build_examples_cmake/*/*/*/*/build/flasher_args.json
-      - build_examples_cmake/*/*/*/*/build/bootloader/*.bin
-      - $LOG_PATH
-    expire_in: 2 days
-  only:
-    variables:
-      - $BOT_TRIGGER_WITH_LABEL == null
-      - $BOT_LABEL_BUILD
-      - $BOT_LABEL_EXAMPLE_TEST
-      - $BOT_LABEL_REGULAR_TEST
-      - $BOT_LABEL_WEEKEND_TEST
-  script:
-    # it's not possible to build 100% out-of-tree and have the "artifacts"
-    # mechanism work, but this is the next best thing
-    - rm -rf build_examples_cmake
-    - mkdir build_examples_cmake
-    - cd build_examples_cmake
-    # build some of examples
-    - mkdir -p ${LOG_PATH}
-    - ${IDF_PATH}/tools/ci/build_examples_cmake.sh "${CI_JOB_NAME}"
-
-.build_examples_cmake_esp32_template: &build_examples_cmake_esp32_template
-  <<: *build_examples_cmake_template
-  variables:
-    LOG_PATH: "$CI_PROJECT_DIR/log_examples_cmake"
-    IDF_TARGET: "esp32"
-
-.build_examples_cmake_esp32s2_template: &build_examples_cmake_esp32s2_template
-  <<: *build_examples_cmake_template
-  variables:
-    LOG_PATH: "$CI_PROJECT_DIR/log_examples_cmake"
-    IDF_TARGET: "esp32s2beta"
-
-build_examples_make_00:
-  <<: *build_examples_make_template
-
-build_examples_make_01:
-  <<: *build_examples_make_template
-
-build_examples_make_02:
-  <<: *build_examples_make_template
-
-build_examples_make_03:
-  <<: *build_examples_make_template
-
-build_examples_make_04:
-  <<: *build_examples_make_template
-
-build_examples_make_05:
-  <<: *build_examples_make_template
-
-build_examples_make_06:
-  <<: *build_examples_make_template
-
-build_examples_make_07:
-  <<: *build_examples_make_template
-
-build_examples_cmake_00:
-  <<: *build_examples_cmake_esp32_template
-
-build_examples_cmake_01:
-  <<: *build_examples_cmake_esp32_template
-
-build_examples_cmake_02:
-  <<: *build_examples_cmake_esp32_template
-
-build_examples_cmake_03:
-  <<: *build_examples_cmake_esp32_template
-
-build_examples_cmake_04:
-  <<: *build_examples_cmake_esp32_template
-
-build_examples_cmake_05:
-  <<: *build_examples_cmake_esp32_template
-
-build_examples_cmake_06:
-  <<: *build_examples_cmake_esp32_template
-
-build_examples_cmake_07:
-  <<: *build_examples_cmake_esp32_template
-
-build_examples_cmake_s2_00:
-  <<: *build_examples_cmake_esp32s2_template
-
-build_examples_cmake_s2_01:
-  <<: *build_examples_cmake_esp32s2_template
-
-build_examples_cmake_s2_02:
-  <<: *build_examples_cmake_esp32s2_template
-
-build_examples_cmake_s2_03:
-  <<: *build_examples_cmake_esp32s2_template
-
-
-# If you want to add new build example jobs, please add it into dependencies of `.example_test_template`
-
-build_docs:
-  stage: build
-  image: $CI_DOCKER_REGISTRY/esp32-ci-env$BOT_DOCKER_IMAGE_TAG
-  tags:
-    - build_docs
-  artifacts:
-    when: always
-    paths:
-      # English version of documentation
-      - docs/en/doxygen-warning-log.txt
-      - docs/en/sphinx-warning-log.txt
-      - docs/en/sphinx-warning-log-sanitized.txt
-      - docs/en/_build/html
-      - docs/sphinx-err-*
-      # Chinese version of documentation
-      - docs/zh_CN/doxygen-warning-log.txt
-      - docs/zh_CN/sphinx-warning-log.txt
-      - docs/zh_CN/sphinx-warning-log-sanitized.txt
-      - docs/zh_CN/_build/html
-    expire_in: 1 day
-  only:
-    variables:
-      - $BOT_TRIGGER_WITH_LABEL == null
-      - $BOT_LABEL_BUILD
-      - $BOT_LABEL_BUILD_DOCS
-      - $BOT_LABEL_REGULAR_TEST
-  script:
-    - cd docs
-    - ./check_lang_folder_sync.sh
-    - cd en
-    - make gh-linkcheck
-    - make html
-    # TODO: revert it before release esp32s2
-    # - ../check_doc_warnings.sh
-    - cd ../zh_CN
-    - make gh-linkcheck
-    - make html
-    # TODO: revert it before release esp32s2
-    # - ../check_doc_warnings.sh
-
-.check_job_template: &check_job_template
-=======
 .check_job_template:
->>>>>>> 16b300bd
   stage: check
   image: $CI_DOCKER_REGISTRY/esp32-ci-env$BOT_DOCKER_IMAGE_TAG
   tags:
@@ -431,1980 +126,12 @@
   dependencies: []
   extends: .before_script_lesser_nofilter
 
-<<<<<<< HEAD
-test_nvs_on_host:
-  <<: *host_test_template
-  script:
-    - cd components/nvs_flash/test_nvs_host
-    - make test
-
-test_nvs_coverage:
-  <<: *host_test_template
-  artifacts:
-    paths:
-      - components/nvs_flash/test_nvs_host/coverage_report
-    expire_in: 1 week
-  only:
-    refs:
-      - triggers
-    variables:
-      - $BOT_LABEL_NVS_COVERAGE
-  script:
-    - cd components/nvs_flash/test_nvs_host
-    - make coverage_report
-
-test_partition_table_on_host:
-  <<: *host_test_template
-  tags:
-    - build
-  script:
-    - cd components/partition_table/test_gen_esp32part_host
-    - ${IDF_PATH}/tools/ci/multirun_with_pyenv.sh ./gen_esp32part_tests.py
-
-test_wl_on_host:
-  <<: *host_test_template
-  artifacts:
-    paths:
-      - components/wear_levelling/test_wl_host/coverage_report.zip
-    expire_in: 1 week
-  script:
-    - cd components/wear_levelling/test_wl_host
-    - make test
-
-test_fatfs_on_host:
-  <<: *host_test_template
-  script:
-    - cd components/fatfs/test_fatfs_host/
-    - make test
-
-test_ldgen_on_host:
-  <<: *host_test_template
-  script:
-    - cd tools/ldgen/test
-    - ./test_fragments.py
-    - ./test_generation.py
-
-.host_fuzzer_test_template: &host_fuzzer_test_template
-  stage: host_test
-  image: $CI_DOCKER_REGISTRY/afl-fuzzer-test
-  tags:
-    - host_test
-  dependencies: []
-  artifacts:
-    when: always
-    paths:
-      - ${FUZZER_TEST_DIR}/out/crashes
-      - ${FUZZER_TEST_DIR}/fuzz_output.log
-    expire_in: 1 week
-  only:
-    variables:
-      - $BOT_LABEL_FUZZER_TEST
-      - $BOT_LABEL_WEEKEND_TEST
-  script:
-    - export AFL_I_DONT_CARE_ABOUT_MISSING_CRASHES=1 && export AFL_SKIP_CPUFREQ=1
-    - cd ${FUZZER_TEST_DIR}
-    # run AFL fuzzer for one hour
-    - ( ( make ${FUZZER_PARAMS} fuzz | tee fuzz_output.log | grep -v '\(Fuzzing test case\|Entering queue cycle\)' ) || pkill sleep ) &
-    - ( sleep 3600 || mkdir -p out/crashes/env_failed ) && pkill afl-fuz
-    # check no crashes found
-    - test -z "$(ls out/crashes/)" || exit 1
-
-test_mdns_fuzzer_on_host:
-  <<: *host_fuzzer_test_template
-  variables:
-    FUZZER_TEST_DIR: components/mdns/test_afl_fuzz_host
-
-test_lwip_dns_fuzzer_on_host:
-  <<: *host_fuzzer_test_template
-  variables:
-    FUZZER_TEST_DIR: components/lwip/test_afl_host
-    FUZZER_PARAMS: MODE=dns
-
-test_lwip_dhcp_fuzzer_on_host:
-  <<: *host_fuzzer_test_template
-  variables:
-    FUZZER_TEST_DIR: components/lwip/test_afl_host
-    FUZZER_PARAMS: MODE=dhcp_client
-
-test_lwip_dhcps_fuzzer_on_host:
-  <<: *host_fuzzer_test_template
-  variables:
-    FUZZER_TEST_DIR: components/lwip/test_afl_host
-    FUZZER_PARAMS: MODE=dhcp_server
-
-test_spiffs_on_host:
-  <<: *host_test_template
-  script:
-    - cd components/spiffs/test_spiffs_host/
-    - make test
-
-test_multi_heap_on_host:
-  <<: *host_test_template
-  script:
-    - cd components/heap/test_multi_heap_host
-    - ./test_all_configs.sh
-
-test_confserver:
-  <<: *host_test_template
-  script:
-    - cd tools/kconfig_new/test
-    - ${IDF_PATH}/tools/ci/multirun_with_pyenv.sh ./test_confserver.py
-
-test_build_system:
-  <<: *host_test_template
-  script:
-    - ${IDF_PATH}/tools/ci/test_configure_ci_environment.sh
-    - rm -rf test_build_system
-    - mkdir test_build_system
-    - cd test_build_system
-    - ${IDF_PATH}/tools/ci/test_build_system.sh
-
-test_build_system_cmake:
-  <<: *host_test_template
-  script:
-    - ${IDF_PATH}/tools/ci/test_configure_ci_environment.sh
-    - rm -rf test_build_system
-    - mkdir test_build_system
-    - cd test_build_system
-    - ${IDF_PATH}/tools/ci/test_build_system_cmake.sh
-
-test_idf_monitor:
-  <<: *host_test_template
-  artifacts:
-    # save artifacts always in order to access results which were retried without consequent failure
-    when: always
-    paths:
-      - tools/test_idf_monitor/outputs/*
-    expire_in: 1 week
-  script:
-    - cd ${IDF_PATH}/tools/test_idf_monitor
-    - ./run_test_idf_monitor.py
-
-test_idf_size:
-  <<: *host_test_template
-  artifacts:
-    when: on_failure
-    paths:
-      - tools/test_idf_size/output
-      - tools/test_idf_size/.coverage
-    expire_in: 1 week
-  script:
-    - cd ${IDF_PATH}/tools/test_idf_size
-    - ${IDF_PATH}/tools/ci/multirun_with_pyenv.sh ./test.sh
-
-test_idf_tools:
-  <<: *host_test_template
-  script:
-    # Remove Xtensa and ULP toolchains from the PATH, tests will expect a clean environment
-    - export PATH=$(p=$(echo $PATH | tr ":" "\n" | grep -v "/root/.espressif/tools\|/opt/espressif${CUSTOM_TOOLCHAIN_PATH:+\|${CUSTOM_TOOLCHAIN_PATH}}" | tr "\n" ":"); echo ${p%:})
-    - cd ${IDF_PATH}/tools/test_idf_tools
-    - ${IDF_PATH}/tools/ci/multirun_with_pyenv.sh ./test_idf_tools.py
-
-test_esp_err_to_name_on_host:
-  <<: *host_test_template
-  artifacts:
-    when: on_failure
-    paths:
-      - components/esp32/esp_err_to_name.c
-    expire_in: 1 week
-  script:
-    - cd ${IDF_PATH}/tools/
-    - ${IDF_PATH}/tools/ci/multirun_with_pyenv.sh -p 2.7.15 ./gen_esp_err_to_name.py
-    - git diff --exit-code -- ../components/esp32/esp_err_to_name.c || { echo 'Differences found. Please run gen_esp_err_to_name.py and commit the changes.'; exit 1; }
-    - ${IDF_PATH}/tools/ci/multirun_with_pyenv.sh -p 3.4.8 ./gen_esp_err_to_name.py
-    - git diff --exit-code -- ../components/esp32/esp_err_to_name.c || { echo 'Differences found between running under Python 2 and 3.'; exit 1; }
-
-test_esp_efuse_table_on_host:
-  <<: *host_test_template
-  artifacts:
-    when: on_failure
-    paths:
-      - components/efuse/esp32/esp_efuse_table.c
-    expire_in: 1 week
-  script:
-    - cd ${IDF_PATH}/components/efuse/
-    - ${IDF_PATH}/tools/ci/multirun_with_pyenv.sh -p 2.7.15 ./efuse_table_gen.py ${IDF_PATH}/components/efuse/esp32/esp_efuse_table.csv
-    - git diff --exit-code -- esp32/esp_efuse_table.c || { echo 'Differences found. Please run make efuse_common_table or idf.py efuse_common_table and commit the changes.'; exit 1; }
-    - ${IDF_PATH}/tools/ci/multirun_with_pyenv.sh -p 3.4.8 ./efuse_table_gen.py ${IDF_PATH}/components/efuse/esp32/esp_efuse_table.csv
-    - git diff --exit-code -- ../components/esp32/esp_efuse_table.c || { echo 'Differences found between running under Python 2 and 3.'; exit 1; }
-    - cd ${IDF_PATH}/components/efuse/test_efuse_host
-    - ${IDF_PATH}/tools/ci/multirun_with_pyenv.sh ./efuse_tests.py
-
-test_espcoredump:
-  <<: *host_test_template
-  artifacts:
-    when: always
-    paths:
-      - components/espcoredump/test/.coverage
-      - components/espcoredump/test/output
-    expire_in: 1 week
-  script:
-    - cd components/espcoredump/test/
-    - ${IDF_PATH}/tools/ci/multirun_with_pyenv.sh ./test_espcoredump.sh
-
-test_logtrace_proc:
-  <<: *host_test_template
-  artifacts:
-    when: on_failure
-    paths:
-      - tools/esp_app_trace/test/logtrace/output
-      - tools/esp_app_trace/test/logtrace/.coverage
-    expire_in: 1 week
-  script:
-    - cd ${IDF_PATH}/tools/esp_app_trace/test/logtrace
-    - ${IDF_PATH}/tools/ci/multirun_with_pyenv.sh ./test.sh
-
-test_sysviewtrace_proc:
-  <<: *host_test_template
-  artifacts:
-    when: on_failure
-    paths:
-      - tools/esp_app_trace/test/sysview/output
-      - tools/esp_app_trace/test/sysview/.coverage
-    expire_in: 1 week
-  script:
-    - cd ${IDF_PATH}/tools/esp_app_trace/test/sysview
-    - ${IDF_PATH}/tools/ci/multirun_with_pyenv.sh ./test.sh
-
-push_to_github:
-  stage: deploy
-  image: $CI_DOCKER_REGISTRY/esp32-ci-env$BOT_DOCKER_IMAGE_TAG
-  tags:
-    - deploy
-  only:
-    - master
-    - feature/esp32s2beta
-    - /^release\/v/
-    - /^v\d+\.\d+(\.\d+)?($|-)/
-  when: on_success
-  dependencies: []
-  before_script: *do_nothing_before
-  script:
-    - mkdir -p ~/.ssh
-    - chmod 700 ~/.ssh
-    - echo -n $GH_PUSH_KEY > ~/.ssh/id_rsa_base64
-    - base64 --decode --ignore-garbage ~/.ssh/id_rsa_base64 > ~/.ssh/id_rsa
-    - chmod 600 ~/.ssh/id_rsa
-    - echo -e "Host github.com\n\tStrictHostKeyChecking no\n" >> ~/.ssh/config
-    - git remote remove github &>/dev/null || true
-    - git remote add github git@github.com:espressif/esp-idf.git
-    - tools/ci/push_to_github.sh
-
-deploy_docs:
-  stage: deploy
-  image: $CI_DOCKER_REGISTRY/esp32-ci-env$BOT_DOCKER_IMAGE_TAG
-  tags:
-    - deploy
-  only:
-    refs:
-      - master
-      - /^release\/v/
-      - /^v\d+\.\d+(\.\d+)?($|-)/
-      - triggers
-    variables:
-      - $BOT_TRIGGER_WITH_LABEL == null
-      - $BOT_LABEL_BUILD_DOCS
-  dependencies:
-    - build_docs
-  before_script: *do_nothing_before
-  script:
-    - mkdir -p ~/.ssh
-    - chmod 700 ~/.ssh
-    - echo -n $DOCS_DEPLOY_KEY > ~/.ssh/id_rsa_base64
-    - base64 --decode --ignore-garbage ~/.ssh/id_rsa_base64 > ~/.ssh/id_rsa
-    - chmod 600 ~/.ssh/id_rsa
-    - echo -e "Host $DOCS_SERVER\n\tStrictHostKeyChecking no\n\tUser $DOCS_SERVER_USER\n" >> ~/.ssh/config
-    - export GIT_VER=$(git describe --always)
-    - cd docs/en/_build/
-    - mv html $GIT_VER
-    - tar czvf $GIT_VER.tar.gz $GIT_VER
-    - scp $GIT_VER.tar.gz $DOCS_SERVER:$DOCS_PATH/en
-    - ssh $DOCS_SERVER -x "cd $DOCS_PATH/en && tar xzvf $GIT_VER.tar.gz && rm -f latest && ln -s $GIT_VER latest"
-    - cd ../../zh_CN/_build/
-    - mv html $GIT_VER
-    - tar czvf $GIT_VER.tar.gz $GIT_VER
-    - scp $GIT_VER.tar.gz $DOCS_SERVER:$DOCS_PATH/zh_CN
-    - ssh $DOCS_SERVER -x "cd $DOCS_PATH/zh_CN && tar xzvf $GIT_VER.tar.gz && rm -f latest && ln -s $GIT_VER latest"
-    # add link to preview doc
-    - echo "[document preview][en] $CI_DOCKER_REGISTRY/docs/esp-idf/en/${GIT_VER}/index.html"
-    - echo "[document preview][zh_CN] $CI_DOCKER_REGISTRY/docs/esp-idf/zh_CN/${GIT_VER}/index.html"
-
-update_test_cases:
-  stage: assign_test
-  image: $CI_DOCKER_REGISTRY/ubuntu-test-env
-  tags:
-    - deploy_test
-  only:
-    refs:
-      - master
-      - schedules
-    variables:
-      - $DEPLOY_TEST_RESULT_TO_JIRA == "Yes"
-  dependencies:
-    - build_esp_idf_tests_make
-    - build_esp_idf_tests_cmake
-  artifacts:
-    when: always
-    paths:
-      - ${CI_PROJECT_DIR}/test-management/*.log
-    expire_in: 1 week
-  variables:
-    UNIT_TEST_CASE_FILE: "${CI_PROJECT_DIR}/components/idf_test/unit_test/TestCaseAll.yml"
-    BOT_ACCOUNT_CONFIG_FILE: "${CI_PROJECT_DIR}/test-management/Config/Account.local.yml"
-    TEST_FW_PATH: "$CI_PROJECT_DIR/tools/tiny-test-fw"
-    AUTO_TEST_SCRIPT_PATH: "${CI_PROJECT_DIR}/auto_test_script"
-    PYTHON_VER: 3
-  script:
-    - export GIT_SHA=$(echo ${CI_COMMIT_SHA} | cut -c 1-8)
-    - git clone $TEST_MANAGEMENT_REPO
-    - cd test-management
-    - python $CHECKOUT_REF_SCRIPT test-management
-    - echo $BOT_JIRA_ACCOUNT > ${BOT_ACCOUNT_CONFIG_FILE}
-    # update unit test cases
-    - python ImportTestCase.py $JIRA_TEST_MANAGEMENT_PROJECT unity -d $UNIT_TEST_CASE_FILE -r $GIT_SHA
-    # update example test cases
-    - python ImportTestCase.py $JIRA_TEST_MANAGEMENT_PROJECT tiny_test_fw -d ${CI_PROJECT_DIR}/examples -r $GIT_SHA
-    # organize test cases
-    - python OrganizeTestCases.py $JIRA_TEST_MANAGEMENT_PROJECT
-
-deploy_test_result:
-  stage: deploy
-  image: $CI_DOCKER_REGISTRY/bot-env
-  tags:
-    - deploy_test
-  when: always
-  only:
-    refs:
-      - master
-      - schedules
-    variables:
-      - $DEPLOY_TEST_RESULT_TO_JIRA == "Yes"
-  artifacts:
-    when: always
-    paths:
-      - ${CI_PROJECT_DIR}/test-management/*.log
-      # save all test logs as artifacts, make it easier to track errors
-      - ${CI_PROJECT_DIR}/TEST_LOGS
-      - $CI_PROJECT_DIR/$CI_COMMIT_SHA
-    expire_in: 1 mos
-  variables:
-    UNIT_TEST_CASE_FILE: "${CI_PROJECT_DIR}/components/idf_test/unit_test/TestCaseAll.yml"
-    BOT_ACCOUNT_CONFIG_FILE: "${CI_PROJECT_DIR}/test-management/Config/Account.local.yml"
-    TEST_FW_PATH: "$CI_PROJECT_DIR/tools/tiny-test-fw"
-    AUTO_TEST_SCRIPT_PATH: "${CI_PROJECT_DIR}/auto_test_script"
-  before_script:
-    - mkdir -p ~/.ssh
-    - chmod 700 ~/.ssh
-    - echo -n $GITLAB_KEY > ~/.ssh/id_rsa_base64
-    - base64 --decode --ignore-garbage ~/.ssh/id_rsa_base64 > ~/.ssh/id_rsa
-    - chmod 600 ~/.ssh/id_rsa
-    - echo -e "Host gitlab.espressif.cn\n\tStrictHostKeyChecking no\n" >> ~/.ssh/config
-  script:
-    - export GIT_SHA=$(echo ${CI_COMMIT_SHA} | cut -c 1-8)
-    - export REV_COUNT=$(git rev-list --count HEAD)
-    - export SUMMARY="IDF CI test result for $GIT_SHA (r${REV_COUNT})"
-    # artifacts of job update_test_cases creates test-management folder
-    # we need to remove it so we can clone test-management folder again
-    - rm -r test-management
-    - git clone $TEST_MANAGEMENT_REPO
-    - cd test-management
-    - python3 $CHECKOUT_REF_SCRIPT test-management
-    - echo $BOT_JIRA_ACCOUNT > ${BOT_ACCOUNT_CONFIG_FILE}
-    # update test results
-    - python3 ImportTestResult.py -r "$GIT_SHA (r${REV_COUNT})" -j $JIRA_TEST_MANAGEMENT_PROJECT -s "$SUMMARY" -l CI -p ${CI_PROJECT_DIR}/TEST_LOGS ${CI_PROJECT_DIR}/${CI_COMMIT_SHA} --pipeline_url ${CI_PIPELINE_URL}
-
-check_doc_links:
-  stage: host_test
-  image: $CI_DOCKER_REGISTRY/esp32-ci-env$BOT_DOCKER_IMAGE_TAG
-  tags:
-    - check_doc_links
-  only:
-    refs:
-      # can only be triggered
-      - triggers
-    variables:
-      - $BOT_TRIGGER_WITH_LABEL == null
-      - $BOT_LABEL_BUILD_DOCS
-  artifacts:
-    paths:
-      - docs/_build/linkcheck
-    expire_in: 1 week
-  script:
-    # must be triggered with CHECK_LINKS=Yes, otherwise exit without test
-    - test "$CHECK_LINKS" = "Yes" || exit 0
-    # can only run on master branch (otherwise the commit is not on Github yet)
-    - test "${CI_COMMIT_REF_NAME}" = "master" || exit 0
-    - cd docs
-    - make linkcheck
-
-check_line_endings:
-  <<: *check_job_template
-  script:
-    - tools/ci/check-line-endings.sh ${IDF_PATH}
-
-check_commit_msg:
-  <<: *check_job_template
-  script:
-    - git status
-    - git log -n10 --oneline
-    # commit start with "WIP: " need to be squashed before merge
-    - 'git log --pretty=%s master.. -- | grep "^WIP: " && exit 1 || exit 0'
-
-check_permissions:
-  <<: *check_job_template
-  script:
-    - tools/ci/check-executable.sh
-
-check_examples_cmake_make:
-  <<: *check_job_template
-  except:
-    - master
-    - /^release\/v/
-    - /^v\d+\.\d+(\.\d+)?($|-)/
-  before_script: *do_nothing_before
-  script:
-    - tools/ci/check_examples_cmake_make.sh
-
-check_python_style:
-  <<: *check_job_template
-  artifacts:
-    when: on_failure
-    paths:
-      - flake8_output.txt
-    expire_in: 1 week
-  before_script: *do_nothing_before
-  script:
-    # run it only under Python 3 (it is very slow under Python 2)
-    - ${IDF_PATH}/tools/ci/multirun_with_pyenv.sh -p 3.4.8 python -m flake8 --config=$IDF_PATH/.flake8 --output-file=flake8_output.txt --tee --benchmark $IDF_PATH
-
-check_kconfigs:
-  <<: *check_job_template
-  before_script: *do_nothing_before
-  artifacts:
-    when: on_failure
-    paths:
-      - components/*/Kconfig*.new
-      - examples/*/*/*/Kconfig*.new
-      - examples/*/*/*/*/Kconfig*.new
-      - tools/*/Kconfig*.new
-      - tools/*/*/Kconfig*.new
-      - tools/*/*/*/Kconfig*.new
-    expire_in: 1 week
-  script:
-    - ${IDF_PATH}/tools/ci/multirun_with_pyenv.sh ${IDF_PATH}/tools/test_check_kconfigs.py
-    - ${IDF_PATH}/tools/check_kconfigs.py
-
-check_ut_cmake_make:
-=======
 .check_job_template_with_filter:
->>>>>>> 16b300bd
   stage: check
   image: $CI_DOCKER_REGISTRY/esp32-ci-env$BOT_DOCKER_IMAGE_TAG
   tags:
     - host_test
   dependencies: []
-<<<<<<< HEAD
-  before_script: *do_nothing_before
-  script:
-    - tools/ci/check_ut_cmake_make.sh
-
-check_submodule_sync:
-  <<: *check_job_template
-  tags:
-    - github_sync
-  variables:
-    GIT_STRATEGY: clone
-  retry: 2
-  script:
-    # check if all submodules are correctly synced to public repostory
-    # disable this test temporarily because the esptool branch is on gitlab
-    - git submodule update --init --recursive
-    - git submodule
-
-check_artifacts_expire_time:
-  <<: *check_job_template
-  script:
-    # check if we have set expire time for all artifacts
-    - python tools/ci/check_artifacts_expire_time.py
-
-check_pipeline_triggered_by_label:
-  <<: *check_job_template
-  stage: post_check
-  only:
-    variables:
-      - $BOT_TRIGGER_WITH_LABEL
-  script:
-    # If the pipeline is triggered with label, the pipeline will only succeeded if "regular_test" label is added.
-    # We want to make sure some jobs are always executed to detect regression.
-    - test "$BOT_LABEL_REGULAR_TEST" = "true" || { echo "CI can only pass if 'regular_test' label is included"; exit -1; }
-
-assign_test:
-  tags:
-    - assign_test
-  image: $CI_DOCKER_REGISTRY/ubuntu-test-env$BOT_DOCKER_IMAGE_TAG
-  stage: assign_test
-  # gitlab ci do not support match job with RegEx or wildcard now in dependencies.
-  # we have a lot build example jobs. now we don't use dependencies, just download all artificats of build stage.
-  dependencies:
-    - build_ssc_00
-    - build_ssc_01
-    - build_ssc_02
-    - build_esp_idf_tests_make
-    - build_esp_idf_tests_cmake
-  variables:
-    TEST_FW_PATH: "$CI_PROJECT_DIR/tools/tiny-test-fw"
-    EXAMPLE_CONFIG_OUTPUT_PATH: "$CI_PROJECT_DIR/examples/test_configs"
-  artifacts:
-    paths:
-      - components/idf_test/*/CIConfigs
-      - components/idf_test/*/TC.sqlite
-      - $EXAMPLE_CONFIG_OUTPUT_PATH
-    expire_in: 1 week
-  only:
-    variables:
-      - $BOT_TRIGGER_WITH_LABEL == null
-      - $BOT_LABEL_UNIT_TEST
-      - $BOT_LABEL_INTEGRATION_TEST
-      - $BOT_LABEL_EXAMPLE_TEST
-  script:
-    # assign example tests
-    - python $TEST_FW_PATH/CIAssignExampleTest.py $IDF_PATH/examples $IDF_PATH/.gitlab-ci.yml $EXAMPLE_CONFIG_OUTPUT_PATH
-    # assign unit test cases
-    - python $TEST_FW_PATH/CIAssignUnitTest.py $IDF_PATH/components/idf_test/unit_test/TestCaseAll.yml $IDF_PATH/.gitlab-ci.yml $IDF_PATH/components/idf_test/unit_test/CIConfigs
-    # clone test script to assign tests
-    - git clone $TEST_SCRIPT_REPOSITORY
-    - cd auto_test_script
-    - python $CHECKOUT_REF_SCRIPT auto_test_script
-    # assgin integration test cases
-    - python CIAssignTestCases.py -t $IDF_PATH/components/idf_test/integration_test -c $IDF_PATH/.gitlab-ci.yml -b $IDF_PATH/SSC/ssc_bin
-
-.example_test_template: &example_test_template
-  stage: target_test
-  when: on_success
-  only:
-    refs:
-      - master
-      - /^release\/v/
-      - /^v\d+\.\d+(\.\d+)?($|-)/
-      - triggers
-      - schedules
-    variables:
-      - $BOT_TRIGGER_WITH_LABEL == null
-      - $BOT_LABEL_EXAMPLE_TEST
-  dependencies:
-    - assign_test
-    - build_examples_make_00
-    - build_examples_make_01
-    - build_examples_make_02
-    - build_examples_make_03
-    - build_examples_make_04
-    - build_examples_make_05
-    - build_examples_make_06
-    - build_examples_make_07
-    - build_examples_cmake_00
-    - build_examples_cmake_01
-    - build_examples_cmake_02
-    - build_examples_cmake_03
-    - build_examples_cmake_04
-    - build_examples_cmake_05
-    - build_examples_cmake_06
-    - build_examples_cmake_07
-    - build_examples_cmake_s2_00
-    - build_examples_cmake_s2_01
-    - build_examples_cmake_s2_02
-    - build_examples_cmake_s2_03
-  artifacts:
-    when: always
-    paths:
-      - $LOG_PATH
-    expire_in: 1 week
-    reports:
-        junit: $LOG_PATH/*/XUNIT_RESULT.xml
-  variables:
-    TEST_FW_PATH: "$CI_PROJECT_DIR/tools/tiny-test-fw"
-    TEST_CASE_PATH: "$CI_PROJECT_DIR/examples"
-    CONFIG_FILE: "$CI_PROJECT_DIR/examples/test_configs/$CI_JOB_NAME.yml"
-    LOG_PATH: "$CI_PROJECT_DIR/TEST_LOGS"
-    ENV_FILE: "$CI_PROJECT_DIR/ci-test-runner-configs/$CI_RUNNER_DESCRIPTION/EnvConfig.yml"
-  script:
-    # first test if config file exists, if not exist, exit 0
-    - test -e $CONFIG_FILE || exit 0
-    # clone test env configs
-    - git clone $TEST_ENV_CONFIG_REPOSITORY
-    - cd ci-test-runner-configs
-    - python $CHECKOUT_REF_SCRIPT ci-test-runner-configs
-    - cd $TEST_FW_PATH
-    # run test
-    - python Runner.py $TEST_CASE_PATH -c $CONFIG_FILE -e $ENV_FILE
-
-.unit_test_template: &unit_test_template
-  <<: *example_test_template
-  stage: target_test
-  dependencies:
-    - assign_test
-    - build_esp_idf_tests_make
-    - build_esp_idf_tests_cmake
-  only:
-    refs:
-      - master
-      - /^release\/v/
-      - /^v\d+\.\d+(\.\d+)?($|-)/
-      - triggers
-      - schedules
-    variables:
-      - $BOT_TRIGGER_WITH_LABEL == null
-      - $BOT_LABEL_UNIT_TEST
-  variables:
-    TEST_FW_PATH: "$CI_PROJECT_DIR/tools/tiny-test-fw"
-    TEST_CASE_PATH: "$CI_PROJECT_DIR/tools/unit-test-app"
-    CONFIG_FILE: "$CI_PROJECT_DIR/components/idf_test/unit_test/CIConfigs/$CI_JOB_NAME.yml"
-    LOG_PATH: "$CI_PROJECT_DIR/TEST_LOGS"
-    ENV_FILE: "$CI_PROJECT_DIR/ci-test-runner-configs/$CI_RUNNER_DESCRIPTION/EnvConfig.yml"
-
-test_weekend_mqtt:
-  <<: *example_test_template
-  stage: target_test
-  tags:
-    - ESP32
-    - Example_WIFI
-  only:
-    variables:
-      - $BOT_LABEL_WEEKEND_TEST
-  variables:
-    TEST_CASE_PATH: "$CI_PROJECT_DIR/components/mqtt/weekend_test"
-    TEST_FW_PATH: "$CI_PROJECT_DIR/tools/tiny-test-fw"
-    LOG_PATH: "$CI_PROJECT_DIR/TEST_LOGS"
-    ENV_FILE: "$CI_PROJECT_DIR/components/mqtt/weekend_test/env.yml"
-    CONFIG_FILE: "$CI_PROJECT_DIR/components/mqtt/weekend_test/config.yml"
-
-test_weekend_network:
-  <<: *example_test_template
-  stage: target_test
-  image: $CI_DOCKER_REGISTRY/rpi-net-suite$BOT_DOCKER_IMAGE_TAG
-  tags:
-    - ESP32
-    - Example_WIFI
-  only:
-    variables:
-      - $BOT_LABEL_WEEKEND_TEST
-  variables:
-    TEST_CASE_PATH: "$CI_PROJECT_DIR/components/lwip/weekend_test"
-    TEST_FW_PATH: "$CI_PROJECT_DIR/tools/tiny-test-fw"
-    LOG_PATH: "$CI_PROJECT_DIR/TEST_LOGS"
-    ENV_FILE: "$CI_PROJECT_DIR/components/lwip/weekend_test/env.yml"
-    CONFIG_FILE: "$CI_PROJECT_DIR/components/lwip/weekend_test/config.yml"
-
-.test_template: &test_template
-  stage: target_test
-  when: on_success
-  only:
-    refs:
-      - master
-      - /^release\/v/
-      - /^v\d+\.\d+(\.\d+)?($|-)/
-      - triggers
-      - schedules
-    variables:
-      - $BOT_TRIGGER_WITH_LABEL == null
-      - $BOT_LABEL_INTEGRATION_TEST
-  dependencies:
-    - assign_test
-    - build_ssc_00
-    - build_ssc_01
-    - build_ssc_02
-  artifacts:
-    when: always
-    reports:
-        junit: $LOG_PATH/*/XUNIT_RESULT.xml
-    paths:
-      - $LOG_PATH
-    expire_in: 1 week
-  variables:
-    LOCAL_ENV_CONFIG_PATH: "$CI_PROJECT_DIR/ci-test-runner-configs/$CI_RUNNER_DESCRIPTION/ESP32_IDF"
-    LOG_PATH: "$CI_PROJECT_DIR/$CI_COMMIT_SHA"
-    TEST_CASE_FILE_PATH: "$CI_PROJECT_DIR/components/idf_test/integration_test"
-    MODULE_UPDATE_FILE: "$CI_PROJECT_DIR/components/idf_test/ModuleDefinition.yml"
-    CONFIG_FILE: "$CI_PROJECT_DIR/components/idf_test/integration_test/CIConfigs/$CI_JOB_NAME.yml"
-  before_script: *add_gitlab_key_before
-  script:
-    # first test if config file exists, if not exist, exit 0
-    - test -e $CONFIG_FILE || exit 0
-    # clone local test env configs
-    - git clone $TEST_ENV_CONFIG_REPOSITORY
-    - cd ci-test-runner-configs
-    - python $CHECKOUT_REF_SCRIPT ci-test-runner-configs
-    # clone test bench
-    - git clone $TEST_SCRIPT_REPOSITORY
-    - cd auto_test_script
-    - python $CHECKOUT_REF_SCRIPT auto_test_script
-    # run test
-    - python CIRunner.py -l "$LOG_PATH/$CI_JOB_NAME" -c $CONFIG_FILE -e $LOCAL_ENV_CONFIG_PATH -t $TEST_CASE_FILE_PATH -m $MODULE_UPDATE_FILE
-
-nvs_compatible_test:
-  <<: *test_template
-  artifacts:
-    when: always
-    paths:
-      - $LOG_PATH
-      - nvs_wifi.bin
-    expire_in: 1 mos
-  tags:
-    - ESP32_IDF
-    - NVS_Compatible
-  script:
-    # clone local test env configs
-    - git clone $TEST_ENV_CONFIG_REPOSITORY
-    - cd ci-test-runner-configs
-    - python $CHECKOUT_REF_SCRIPT ci-test-runner-configs
-    # clone test bench
-    - git clone $TEST_SCRIPT_REPOSITORY
-    - cd auto_test_script
-    - git checkout ${CI_COMMIT_REF_NAME} || echo "Using default branch..."
-    # prepare nvs bins
-    - ./Tools/prepare_nvs_bin.sh
-    # run test
-    - python CIRunner.py -l "$LOG_PATH/$CI_JOB_NAME" -c $CONFIG_FILE -e $LOCAL_ENV_CONFIG_PATH -t $TEST_CASE_FILE_PATH -m $MODULE_UPDATE_FILE
-
-example_test_001_01:
-  <<: *example_test_template
-  tags:
-    - ESP32
-    - Example_WIFI
-
-example_test_001_02:
-  <<: *example_test_template
-  tags:
-    - ESP32
-    - Example_WIFI
-
-example_test_002_01:
-  <<: *example_test_template
-  image: $CI_DOCKER_REGISTRY/ubuntu-test-env$BOT_DOCKER_IMAGE_TAG
-  tags:
-    - ESP32
-    - Example_ShieldBox_Basic
-
-.example_test_003_01:
-  <<: *example_test_template
-  tags:
-    - ESP32
-    - Example_SDIO
-
-example_test_004_01:
-  <<: *example_test_template
-  tags:
-    - ESP32
-    - Example_CAN
-
-example_test_005_01:
-  <<: *example_test_template
-  tags:
-    - ESP32
-    - Example_WIFI_BT
-
-example_test_006_01:
-  <<: *example_test_template
-  image: $CI_DOCKER_REGISTRY/ubuntu-test-env$BOT_DOCKER_IMAGE_TAG
-  only:
-    variables:
-      - $BOT_LABEL_IPERF_STRESS_TEST
-  tags:
-    - ESP32
-    - Example_ShieldBox
-
-example_test_007_01:
-  <<: *example_test_template
-  tags:
-    - ESP32
-    - Example_I2C_CCS811_SENSOR
-
-UT_001_01:
-  <<: *unit_test_template
-  tags:
-    - ESP32_IDF
-    - UT_T1_1
-
-UT_001_02:
-  <<: *unit_test_template
-  tags:
-    - ESP32_IDF
-    - UT_T1_1
-
-UT_001_03:
-  <<: *unit_test_template
-  tags:
-    - ESP32_IDF
-    - UT_T1_1
-
-UT_001_04:
-  <<: *unit_test_template
-  tags:
-    - ESP32_IDF
-    - UT_T1_1
-
-UT_001_05:
-  <<: *unit_test_template
-  tags:
-    - ESP32_IDF
-    - UT_T1_1
-
-UT_001_06:
-  <<: *unit_test_template
-  tags:
-    - ESP32_IDF
-    - UT_T1_1
-
-UT_001_07:
-  <<: *unit_test_template
-  tags:
-    - ESP32_IDF
-    - UT_T1_1
-
-UT_001_08:
-  <<: *unit_test_template
-  tags:
-    - ESP32_IDF
-    - UT_T1_1
-
-UT_001_09:
-  <<: *unit_test_template
-  tags:
-    - ESP32_IDF
-    - UT_T1_1
-
-UT_001_10:
-  <<: *unit_test_template
-  tags:
-    - ESP32_IDF
-    - UT_T1_1
-
-UT_001_11:
-  <<: *unit_test_template
-  tags:
-    - ESP32_IDF
-    - UT_T1_1
-
-UT_001_12:
-  <<: *unit_test_template
-  tags:
-    - ESP32_IDF
-    - UT_T1_1
-
-UT_001_13:
-  <<: *unit_test_template
-  tags:
-    - ESP32_IDF
-    - UT_T1_1
-
-UT_001_14:
-  <<: *unit_test_template
-  tags:
-    - ESP32_IDF
-    - UT_T1_1
-
-UT_001_15:
-  <<: *unit_test_template
-  tags:
-    - ESP32_IDF
-    - UT_T1_1
-
-UT_001_16:
-  <<: *unit_test_template
-  tags:
-    - ESP32_IDF
-    - UT_T1_1
-
-UT_001_17:
-  <<: *unit_test_template
-  tags:
-    - ESP32_IDF
-    - UT_T1_1
-
-UT_001_18:
-  <<: *unit_test_template
-  tags:
-    - ESP32_IDF
-    - UT_T1_1
-
-UT_001_19:
-  <<: *unit_test_template
-  tags:
-    - ESP32_IDF
-    - UT_T1_1
-
-UT_001_20:
-  <<: *unit_test_template
-  tags:
-    - ESP32_IDF
-    - UT_T1_1
-
-UT_001_21:
-  <<: *unit_test_template
-  tags:
-    - ESP32_IDF
-    - UT_T1_1
-
-UT_001_22:
-  <<: *unit_test_template
-  tags:
-    - ESP32_IDF
-    - UT_T1_1
-
-UT_001_23:
-  <<: *unit_test_template
-  tags:
-    - ESP32_IDF
-    - UT_T1_1
-
-UT_001_24:
-  <<: *unit_test_template
-  tags:
-    - ESP32_IDF
-    - UT_T1_1
-
-UT_001_25:
-  <<: *unit_test_template
-  tags:
-    - ESP32_IDF
-    - UT_T1_1
-
-UT_001_26:
-  <<: *unit_test_template
-  tags:
-    - ESP32_IDF
-    - UT_T1_1
-
-UT_001_27:
-  <<: *unit_test_template
-  tags:
-    - ESP32_IDF
-    - UT_T1_1
-
-UT_001_28:
-  <<: *unit_test_template
-  tags:
-    - ESP32_IDF
-    - UT_T1_1
-
-UT_001_29:
-  <<: *unit_test_template
-  tags:
-    - ESP32_IDF
-    - UT_T1_1
-
-UT_001_30:
-  <<: *unit_test_template
-  tags:
-    - ESP32_IDF
-    - UT_T1_1
-
-UT_001_31:
-  <<: *unit_test_template
-  tags:
-    - ESP32_IDF
-    - UT_T1_1
-
-UT_001_32:
-  <<: *unit_test_template
-  tags:
-    - ESP32_IDF
-    - UT_T1_1
-
-UT_001_33:
-  <<: *unit_test_template
-  tags:
-    - ESP32_IDF
-    - UT_T1_1
-
-UT_001_34:
-  <<: *unit_test_template
-  tags:
-    - ESP32_IDF
-    - UT_T1_1
-
-UT_001_35:
-  <<: *unit_test_template
-  tags:
-    - ESP32_IDF
-    - UT_T1_1
-
-UT_001_36:
-  <<: *unit_test_template
-  tags:
-    - ESP32_IDF
-    - UT_T1_1
-
-UT_001_37:
-  <<: *unit_test_template
-  tags:
-    - ESP32_IDF
-    - UT_T1_1
-
-UT_001_38:
-  <<: *unit_test_template
-  tags:
-    - ESP32_IDF
-    - UT_T1_1
-
-UT_001_39:
-  <<: *unit_test_template
-  tags:
-    - ESP32_IDF
-    - UT_T1_1
-
-UT_001_40:
-  <<: *unit_test_template
-  tags:
-    - ESP32_IDF
-    - UT_T1_1
-
-UT_001_41:
-  <<: *unit_test_template
-  tags:
-    - ESP32_IDF
-    - UT_T1_1
-
-UT_001_42:
-  <<: *unit_test_template
-  tags:
-    - ESP32_IDF
-    - UT_T1_1
-
-UT_001_43:
-  <<: *unit_test_template
-  tags:
-    - ESP32_IDF
-    - UT_T1_1
-
-UT_001_43:
-  <<: *unit_test_template
-  tags:
-    - ESP32_IDF
-    - UT_T1_1
-
-UT_002_01:
-  <<: *unit_test_template
-  tags:
-    - ESP32_IDF
-    - UT_T1_SDMODE
-
-UT_002_02:
-  <<: *unit_test_template
-  tags:
-    - ESP32_IDF
-    - UT_T1_SDMODE
-
-UT_002_03:
-  <<: *unit_test_template
-  tags:
-    - ESP32_IDF
-    - UT_T1_SDMODE
-
-UT_003_01:
-  <<: *unit_test_template
-  tags:
-    - ESP32_IDF
-    - UT_T1_SPIMODE
-
-UT_003_02:
-  <<: *unit_test_template
-  tags:
-    - ESP32_IDF
-    - UT_T1_SPIMODE
-
-UT_003_03:
-  <<: *unit_test_template
-  tags:
-    - ESP32_IDF
-    - UT_T1_SPIMODE
-
-UT_004_01:
-  <<: *unit_test_template
-  tags:
-    - ESP32_IDF
-    - UT_T1_1
-    - psram
-
-UT_004_02:
-  <<: *unit_test_template
-  tags:
-    - ESP32_IDF
-    - UT_T1_1
-    - psram
-
-UT_004_03:
-  <<: *unit_test_template
-  tags:
-    - ESP32_IDF
-    - UT_T1_1
-    - psram
-
-UT_004_04:
-  <<: *unit_test_template
-  tags:
-    - ESP32_IDF
-    - UT_T1_1
-    - psram
-
-UT_004_05:
-  <<: *unit_test_template
-  tags:
-    - ESP32_IDF
-    - UT_T1_1
-    - psram
-
-UT_004_06:
-  <<: *unit_test_template
-  tags:
-    - ESP32_IDF
-    - UT_T1_1
-    - psram
-
-UT_004_07:
-  <<: *unit_test_template
-  tags:
-    - ESP32_IDF
-    - UT_T1_1
-    - psram
-
-UT_004_08:
-  <<: *unit_test_template
-  tags:
-    - ESP32_IDF
-    - UT_T1_1
-    - psram
-
-UT_004_09:
-  <<: *unit_test_template
-  tags:
-    - ESP32_IDF
-    - UT_T1_1
-    - psram
-
-UT_004_10:
-  <<: *unit_test_template
-  tags:
-    - ESP32_IDF
-    - UT_T1_1
-    - psram
-
-UT_004_11:
-  <<: *unit_test_template
-  tags:
-    - ESP32_IDF
-    - UT_T1_1
-    - psram
-
-UT_004_12:
-  <<: *unit_test_template
-  tags:
-    - ESP32_IDF
-    - UT_T1_1
-    - psram
-
-UT_004_13:
-  <<: *unit_test_template
-  tags:
-    - ESP32_IDF
-    - UT_T1_1
-    - psram
-
-UT_004_14:
-  <<: *unit_test_template
-  tags:
-    - ESP32_IDF
-    - UT_T1_1
-    - psram
-
-UT_004_15:
-  <<: *unit_test_template
-  tags:
-    - ESP32_IDF
-    - UT_T1_1
-    - psram
-
-UT_004_16:
-  <<: *unit_test_template
-  tags:
-    - ESP32_IDF
-    - UT_T1_1
-    - psram
-
-UT_004_17:
-  <<: *unit_test_template
-  tags:
-    - ESP32_IDF
-    - UT_T1_1
-    - psram
-
-UT_004_18:
-  <<: *unit_test_template
-  tags:
-    - ESP32_IDF
-    - UT_T1_1
-    - psram
-
-UT_004_19:
-  <<: *unit_test_template
-  tags:
-    - ESP32_IDF
-    - UT_T1_1
-    - psram
-
-UT_004_20:
-  <<: *unit_test_template
-  tags:
-    - ESP32_IDF
-    - UT_T1_1
-    - psram
-
-UT_004_21:
-  <<: *unit_test_template
-  tags:
-    - ESP32_IDF
-    - UT_T1_1
-    - psram
-
-UT_004_22:
-  <<: *unit_test_template
-  tags:
-    - ESP32_IDF
-    - UT_T1_1
-    - psram
-
-UT_005_01:
-  <<: *unit_test_template
-  tags:
-    - ESP32_IDF
-    - UT_T1_SDMODE
-    - psram
-
-UT_005_02:
-  <<: *unit_test_template
-  tags:
-    - ESP32_IDF
-    - UT_T1_SPIMODE
-    - psram
-
-UT_005_03:
-  <<: *unit_test_template
-  tags:
-    - ESP32_IDF
-    - UT_T1_SPIMODE
-    - psram
-
-UT_006_01:
-  <<: *unit_test_template
-  tags:
-    - ESP32_IDF
-    - UT_T1_GPIO
-
-UT_006_02:
-  <<: *unit_test_template
-  tags:
-    - ESP32_IDF
-    - UT_T1_GPIO
-
-UT_006_03:
-  <<: *unit_test_template
-  tags:
-    - ESP32_IDF
-    - UT_T1_GPIO
-
-UT_006_04:
-  <<: *unit_test_template
-  tags:
-    - ESP32_IDF
-    - UT_T1_GPIO
-
-UT_006_05:
-  <<: *unit_test_template
-  tags:
-    - ESP32_IDF
-    - UT_T1_GPIO
-    - psram
-
-UT_007_01:
-  <<: *unit_test_template
-  tags:
-    - ESP32_IDF
-    - UT_T1_PCNT
-
-UT_007_02:
-  <<: *unit_test_template
-  tags:
-    - ESP32_IDF
-    - UT_T1_PCNT
-
-UT_007_03:
-  <<: *unit_test_template
-  tags:
-    - ESP32_IDF
-    - UT_T1_PCNT
-
-UT_007_04:
-  <<: *unit_test_template
-  tags:
-    - ESP32_IDF
-    - UT_T1_PCNT
-
-UT_007_05:
-  <<: *unit_test_template
-  tags:
-    - ESP32_IDF
-    - UT_T1_PCNT
-    - psram
-
-UT_008_01:
-  <<: *unit_test_template
-  tags:
-    - ESP32_IDF
-    - UT_T1_LEDC
-
-UT_008_02:
-  <<: *unit_test_template
-  tags:
-    - ESP32_IDF
-    - UT_T1_LEDC
-
-UT_008_03:
-  <<: *unit_test_template
-  tags:
-    - ESP32_IDF
-    - UT_T1_LEDC
-
-UT_008_04:
-  <<: *unit_test_template
-  tags:
-    - ESP32_IDF
-    - UT_T1_LEDC
-
-UT_008_05:
-  <<: *unit_test_template
-  tags:
-    - ESP32_IDF
-    - UT_T1_LEDC
-    - psram
-
-UT_009_01:
-  <<: *unit_test_template
-  tags:
-    - ESP32_IDF
-    - UT_T2_RS485
-
-UT_009_02:
-  <<: *unit_test_template
-  tags:
-    - ESP32_IDF
-    - UT_T2_RS485
-
-UT_009_03:
-  <<: *unit_test_template
-  tags:
-    - ESP32_IDF
-    - UT_T2_RS485
-
-UT_009_04:
-  <<: *unit_test_template
-  tags:
-    - ESP32_IDF
-    - UT_T2_RS485
-
-UT_009_05:
-  <<: *unit_test_template
-  tags:
-    - ESP32_IDF
-    - UT_T2_RS485
-    - psram
-
-UT_010_01:
-  <<: *unit_test_template
-  tags:
-    - ESP32_IDF
-    - UT_T1_RMT
-
-UT_010_02:
-  <<: *unit_test_template
-  tags:
-    - ESP32_IDF
-    - UT_T1_RMT
-
-UT_010_03:
-  <<: *unit_test_template
-  tags:
-    - ESP32_IDF
-    - UT_T1_RMT
-
-UT_010_04:
-  <<: *unit_test_template
-  tags:
-    - ESP32_IDF
-    - UT_T1_RMT
-
-UT_010_05:
-  <<: *unit_test_template
-  tags:
-    - ESP32_IDF
-    - UT_T1_RMT
-    - psram
-
-UT_011_01:
-  <<: *unit_test_template
-  tags:
-    - ESP32_IDF
-    - EMMC
-
-UT_011_02:
-  <<: *unit_test_template
-  tags:
-    - ESP32_IDF
-    - EMMC
-
-UT_011_03:
-  <<: *unit_test_template
-  tags:
-    - ESP32_IDF
-    - EMMC
-
-UT_012_01:
-  <<: *unit_test_template
-  tags:
-    - ESP32_IDF
-    - UT_T1_1
-    - 8Mpsram
-
-UT_012_02:
-  <<: *unit_test_template
-  tags:
-    - ESP32_IDF
-    - UT_T1_1
-    - 8Mpsram
-
-UT_012_03:
-  <<: *unit_test_template
-  tags:
-    - ESP32_IDF
-    - UT_T1_1
-    - 8Mpsram
-
-UT_012_04:
-  <<: *unit_test_template
-  tags:
-    - ESP32_IDF
-    - UT_T1_1
-    - 8Mpsram
-
-UT_012_05:
-  <<: *unit_test_template
-  tags:
-    - ESP32_IDF
-    - UT_T1_1
-    - 8Mpsram
-
-UT_013_01:
-  <<: *unit_test_template
-  tags:
-    - ESP32_IDF
-    - Example_SPI_Multi_device
-
-UT_013_02:
-  <<: *unit_test_template
-  tags:
-    - ESP32_IDF
-    - Example_SPI_Multi_device
-
-UT_013_03:
-  <<: *unit_test_template
-  tags:
-    - ESP32_IDF
-    - Example_SPI_Multi_device
-
-UT_013_04:
-  <<: *unit_test_template
-  tags:
-    - ESP32_IDF
-    - Example_SPI_Multi_device
-
-UT_013_05:
-  <<: *unit_test_template
-  tags:
-    - ESP32_IDF
-    - Example_SPI_Multi_device
-    - psram
-
-UT_014_01:
-  <<: *unit_test_template
-  tags:
-    - ESP32_IDF
-    - UT_T2_I2C
-
-UT_014_02:
-  <<: *unit_test_template
-  tags:
-    - ESP32_IDF
-    - UT_T2_I2C
-
-UT_014_03:
-  <<: *unit_test_template
-  tags:
-    - ESP32_IDF
-    - UT_T2_I2C
-
-UT_014_04:
-  <<: *unit_test_template
-  tags:
-    - ESP32_IDF
-    - UT_T2_I2C
-
-UT_014_05:
-  <<: *unit_test_template
-  tags:
-    - ESP32_IDF
-    - UT_T2_I2C
-    - psram
-
-UT_015_01:
-  <<: *unit_test_template
-  tags:
-    - ESP32_IDF
-    - UT_T1_MCPWM
-
-UT_015_02:
-  <<: *unit_test_template
-  tags:
-    - ESP32_IDF
-    - UT_T1_MCPWM
-
-UT_015_03:
-  <<: *unit_test_template
-  tags:
-    - ESP32_IDF
-    - UT_T1_MCPWM
-
-UT_015_04:
-  <<: *unit_test_template
-  tags:
-    - ESP32_IDF
-    - UT_T1_MCPWM
-
-UT_015_05:
-  <<: *unit_test_template
-  tags:
-    - ESP32_IDF
-    - UT_T1_MCPWM
-    - psram
-
-UT_016_01:
-  <<: *unit_test_template
-  tags:
-    - ESP32_IDF
-    - UT_T1_I2S
-
-UT_016_02:
-  <<: *unit_test_template
-  tags:
-    - ESP32_IDF
-    - UT_T1_I2S
-
-UT_016_03:
-  <<: *unit_test_template
-  tags:
-    - ESP32_IDF
-    - UT_T1_I2S
-
-UT_016_04:
-  <<: *unit_test_template
-  tags:
-    - ESP32_IDF
-    - UT_T1_I2S
-
-UT_016_05:
-  <<: *unit_test_template
-  tags:
-    - ESP32_IDF
-    - UT_T1_I2S
-    - psram
-
-UT_017_01:
-  <<: *unit_test_template
-  tags:
-    - ESP32_IDF
-    - UT_T2_1
-
-UT_017_02:
-  <<: *unit_test_template
-  tags:
-    - ESP32_IDF
-    - UT_T2_1
-
-UT_017_03:
-  <<: *unit_test_template
-  tags:
-    - ESP32_IDF
-    - UT_T2_1
-
-UT_017_04:
-  <<: *unit_test_template
-  tags:
-    - ESP32_IDF
-    - UT_T2_1
-
-UT_017_05:
-  <<: *unit_test_template
-  tags:
-    - ESP32_IDF
-    - UT_T2_1
-    - psram
-
-UT_017_06:
-  <<: *unit_test_template
-  tags:
-    - ESP32_IDF
-    - UT_T2_1
-    - 8Mpsram
-
-UT_017_06:
-  <<: *unit_test_template
-  tags:
-    - ESP32_IDF
-    - UT_T1_1
-
-UT_017_07:
-  <<: *unit_test_template
-  tags:
-    - ESP32_IDF
-    - UT_T1_1
-
-UT_601_01:
-  <<: *unit_test_template
-  tags:
-    - ESP32_IDF
-    - UT_T1_1
-
-UT_601_02:
-  <<: *unit_test_template
-  tags:
-    - ESP32_IDF
-    - UT_T1_1
-
-UT_601_03:
-  <<: *unit_test_template
-  tags:
-    - ESP32_IDF
-    - UT_T1_1
-
-UT_601_04:
-  <<: *unit_test_template
-  tags:
-    - ESP32_IDF
-    - UT_T1_1
-
-UT_601_05:
-  <<: *unit_test_template
-  tags:
-    - ESP32_IDF
-    - UT_T1_1
-
-UT_601_06:
-  <<: *unit_test_template
-  tags:
-    - ESP32_IDF
-    - UT_T1_1
-
-UT_601_07:
-  <<: *unit_test_template
-  tags:
-    - ESP32_IDF
-    - UT_T1_1
-
-IT_001_01:
-  <<: *test_template
-  tags:
-    - ESP32_IDF
-    - SSC_T1_4
-
-IT_001_02:
-  <<: *test_template
-  tags:
-    - ESP32_IDF
-    - SSC_T1_4
-
-IT_001_03:
-  <<: *test_template
-  tags:
-    - ESP32_IDF
-    - SSC_T1_4
-
-IT_002_01:
-  <<: *test_template
-  tags:
-    - ESP32_IDF
-    - SSC_T1_2
-
-IT_003_01:
-  <<: *test_template
-  tags:
-    - ESP32_IDF
-    - SSC_T2_5
-
-IT_003_02:
-  <<: *test_template
-  tags:
-    - ESP32_IDF
-    - SSC_T2_5
-
-IT_003_03:
-  <<: *test_template
-  tags:
-    - ESP32_IDF
-    - SSC_T2_5
-
-IT_003_04:
-  <<: *test_template
-  tags:
-    - ESP32_IDF
-    - SSC_T2_5
-
-IT_003_05:
-  <<: *test_template
-  tags:
-    - ESP32_IDF
-    - SSC_T2_5
-
-IT_003_06:
-  <<: *test_template
-  tags:
-    - ESP32_IDF
-    - SSC_T2_5
-
-IT_003_07:
-  <<: *test_template
-  tags:
-    - ESP32_IDF
-    - SSC_T2_5
-
-IT_003_08:
-  <<: *test_template
-  tags:
-    - ESP32_IDF
-    - SSC_T2_5
-
-IT_003_09:
-  <<: *test_template
-  tags:
-    - ESP32_IDF
-    - SSC_T2_5
-
-IT_003_10:
-  <<: *test_template
-  tags:
-    - ESP32_IDF
-    - SSC_T2_5
-
-IT_003_11:
-  <<: *test_template
-  tags:
-    - ESP32_IDF
-    - SSC_T2_5
-
-IT_003_12:
-  <<: *test_template
-  tags:
-    - ESP32_IDF
-    - SSC_T2_5
-
-IT_003_13:
-  <<: *test_template
-  tags:
-    - ESP32_IDF
-    - SSC_T2_5
-
-IT_004_01:
-  <<: *test_template
-  tags:
-    - ESP32_IDF
-    - SSC_T1_APC
-
-IT_005_01:
-  <<: *test_template
-  tags:
-    - ESP32_IDF
-    - SSC_T1_5
-
-IT_005_02:
-  <<: *test_template
-  tags:
-    - ESP32_IDF
-    - SSC_T1_5
-
-IT_006_01:
-  <<: *test_template
-  tags:
-    - ESP32_IDF
-    - SSC_T1_6
-
-IT_006_02:
-  <<: *test_template
-  tags:
-    - ESP32_IDF
-    - SSC_T1_6
-
-IT_006_03:
-  <<: *test_template
-  tags:
-    - ESP32_IDF
-    - SSC_T1_6
-
-IT_006_04:
-  <<: *test_template
-  tags:
-    - ESP32_IDF
-    - SSC_T1_6
-
-IT_006_05:
-  <<: *test_template
-  tags:
-    - ESP32_IDF
-    - SSC_T1_6
-
-IT_006_06:
-  <<: *test_template
-  tags:
-    - ESP32_IDF
-    - SSC_T1_6
-
-IT_006_07:
-  <<: *test_template
-  tags:
-    - ESP32_IDF
-    - SSC_T1_6
-
-IT_006_08:
-  <<: *test_template
-  tags:
-    - ESP32_IDF
-    - SSC_T1_6
-
-IT_007_01:
-  <<: *test_template
-  tags:
-    - ESP32_IDF
-    - SSC_T1_7
-
-IT_007_02:
-  <<: *test_template
-  tags:
-    - ESP32_IDF
-    - SSC_T1_7
-
-IT_007_03:
-  <<: *test_template
-  tags:
-    - ESP32_IDF
-    - SSC_T1_7
-
-IT_008_01:
-  <<: *test_template
-  tags:
-    - ESP32_IDF
-    - SSC_T1_8
-
-IT_009_01:
-  <<: *test_template
-  tags:
-    - ESP32_IDF
-    - SSC_T1_3
-
-IT_010_01:
-  <<: *test_template
-  tags:
-    - ESP32_IDF
-    - SSC_T5_1
-
-IT_011_01:
-  <<: *test_template
-  tags:
-    - ESP32_IDF
-    - SSC_T1_MESH1
-
-IT_011_02:
-  <<: *test_template
-  tags:
-    - ESP32_IDF
-    - SSC_T2_MESH1
-
-IT_011_03:
-  <<: *test_template
-  tags:
-    - ESP32_IDF
-    - SSC_T2_MESH1
-
-IT_011_04:
-  <<: *test_template
-  tags:
-    - ESP32_IDF
-    - SSC_T3_MESH1
-
-IT_011_05:
-  <<: *test_template
-  tags:
-    - ESP32_IDF
-    - SSC_T6_MESH1
-
-IT_011_06:
-  <<: *test_template
-  tags:
-    - ESP32_IDF
-    - SSC_T12_MESH1
-
-IT_011_07:
-  <<: *test_template
-  tags:
-    - ESP32_IDF
-    - SSC_T50_MESH1
-
-IT_011_08:
-  <<: *test_template
-  tags:
-    - ESP32_IDF
-    - SSC_T1_MESH2
-
-IT_012_01:
-  <<: *test_template
-  tags:
-    - ESP32_IDF
-    - SSC_T1_9
-
-IT_012_02:
-  <<: *test_template
-  tags:
-    - ESP32_IDF
-    - SSC_T1_9
-
-IT_013_01:
-  <<: *test_template
-  tags:
-    - ESP32_IDF
-    - SSC_T2_2
-
-IT_013_02:
-  <<: *test_template
-  tags:
-    - ESP32_IDF
-    - SSC_T2_2
-
-IT_014_01:
-  <<: *test_template
-  tags:
-    - ESP32_IDF
-    - SSC_T2_3
-
-IT_015_01:
-  <<: *test_template
-  tags:
-    - ESP32_IDF
-    - SSC_T2_4
-=======
   extends: .before_script_lesser_nofilter
 
 include:
@@ -2413,5 +140,4 @@
   - '/tools/ci/config/host-test.yml'
   - '/tools/ci/config/target-test.yml'
   - '/tools/ci/config/check.yml'
-  - '/tools/ci/config/deploy.yml'
->>>>>>> 16b300bd
+  - '/tools/ci/config/deploy.yml'